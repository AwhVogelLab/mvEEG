import numpy as np
import pandas as pd
import mne_bids
import mne
from pathlib import Path
from collections import defaultdict
from contextlib import redirect_stdout
from sklearn.model_selection import train_test_split

mne.set_log_level("ERROR")


RANDOM_SEED = 42
dropped_chans_default = {
    "eeg": [],
    "eog": "ALL",
    "eyegaze": "ALL",
    "pupil": "ALL",
    "misc": "ALL",
}


class Wrangler:
    """
    Class to handle data loading, binning, and handling

    Args:
        data_dir (str): The root directory of the dataset (eg experiment/derivatives)
        experiment_name (str): The name of the experiment
        dropped_subs (list): A list of subjects to drop (for example, too many artifacts, broken data)
        dropped_chans (dict): A dictionary of which channels to drop.
            Default: no EEG channels, ALL other channels (eog, eyegaze, pupil, misc)
        trim_timepoints (tuple): A tuple of the timepoints to trim the data to (start, end) - defaults to none
        sfreq (int), default 1000: The sampling frequency of the data in Hz
        t_win (int), default 50: The window size to bin trials in ms 
        t_step (int), default 25: window step size
            If t_step < t_win, will be a sliding window
        trial_bin_size (int), default 20: The number of trials to bin together - Set to 1 for no binning
        n_folds (int): The number of crossvalidation folds passed to train_test_split - default 100, preferred values are 1000 for decoding or 10000 for RSA
        condition_dict (dict): A dictionary mapping trial types to event codes
            If not specified, will use all labels and event codes found in events.tsv
        conditions (list): A list of conditions to use for decoding. Defaults to all conditions in condition_dict
            If you want to select conditions by sub-categories, they should be formatted in MNE style:
                label1/label2,label3/label4, eg color/ss1/left
        training_groups (list): A list of conditions to use for training. Defaults to all conditions
        testing_groups (list): A list of conditions to use for testing. Defaults to training_groups
            If set, give these as a list of conditions in the format [label1/label2,label3/label4]
            or, alternatively [(label1,label2),(label3,label4)]. Both of these will group conditions with ALL of the specified labels in their names
            Alternatively, just give a list of condition names
    """

    def __init__(
        self,
        data_dir,
        experiment_name,
        included_subs: list | None = None,
        dropped_subs: list | None = None,
        dropped_chans: dict = dropped_chans_default,
        trim_timepoints=None,
        t_win: int = 50,
        t_step: int = 25,
        trial_bin_size: int = 20,
        n_folds: int = 100,
        condition_dict: dict = None,
        conditions: list = None,
        training_groups: list = None,
        testing_groups: list = None,
    ):
        self.data_dir = data_dir
        self.experiment_name = experiment_name
        self.dropped_chans = dropped_chans

        self.bids_path = mne_bids.BIDSPath(
            root=self.data_dir,
            task=self.experiment_name,
            datatype="eeg",
            description="preprocessed",
            check=False,
        )

        self.rng = np.random.default_rng(RANDOM_SEED)

<<<<<<< HEAD
        self.subs = mne_bids.get_entity_vals(self.bids_path.root, "subject", ignore_subjects=dropped_subs)
=======
        if included_subs is not None:  # default to all subs
            dropped_subs = [] if dropped_subs is None else dropped_subs
            self.subs = mne_bids.get_entity_vals(
                self.bids_path.root, "subject", ignore_subjects=dropped_subs
            )
        else:
            self.subs = included_subs
            if any([sub in included_subs for sub in dropped_subs]):
                raise ValueError("Included and dropped subjects overlap"+
                                 f"subjects: {[sub for sub in dropped_subs if sub in included_subs]}")

>>>>>>> 9733248a
        self.nsub = len(self.subs)
        self.trim_timepoints = trim_timepoints
        self.t_win = t_win
        self.t_step = t_step
        self.trial_bin_size = trial_bin_size
        self.n_folds = n_folds
        self.condition_dict = condition_dict
        self.conditions = conditions

        ### get general info from first subject and populate fields

        sub_path = self.bids_path.copy().update(subject=self.subs[0])
        epochs = mne.read_epochs(sub_path.update(suffix="eeg", extension=".fif").fpath)

        self.times = np.array(epochs.times * 1000).astype(int)

        if self.trim_timepoints:
            self.times = self.times[(self.times >= self.trim_timepoints[0]) & (self.times <= self.trim_timepoints[1])]

        # get timepoints to start our bins at
        t_step_ms = int(t_step // (self.times[1] - self.times[0]))
        self.t = self.times.astype(int)[t_step_ms:-t_step_ms:t_step_ms]

        self.chans_to_drop = []
        ch_names = np.array(epochs.ch_names)
        ch_types = np.array(epochs.get_channel_types())
        for chan_type in self.dropped_chans.keys(): # drop irrelevant channels
            if self.dropped_chans[chan_type] == "ALL":
                self.chans_to_drop.extend(ch_names[ch_types == chan_type])
            else:
                self.chans_to_drop.extend(self.dropped_chans[chan_type])

        self.ch_names = np.setdiff1d(ch_names, self.chans_to_drop,assume_unique=True)

        ## make a condition dict if it doesn't exist
        if self.condition_dict is None:
            events = pd.read_csv(sub_path.update(suffix="events", extension=".tsv").fpath, sep="\t")
            self.condition_dict = defaultdict(None)
            for trial_type in events.trial_type.unique():
                self.condition_dict[trial_type] = events[events["trial_type"] == trial_type].value.iloc[0]

        # if conditions is not set, generate it
        if self.conditions is None:
            self.conditions = list(self.condition_dict.keys())

        # handle grouping here
        if training_groups is None:
            training_groups = [(cond) for cond in self.conditions]
        if testing_groups is None:
            testing_groups = training_groups

<<<<<<< HEAD
        training_groups = [cond.split("/") if "/" in cond else cond for cond in training_groups]  # split into subgroups
        testing_groups = [cond.split("/") if "/" in cond else cond for cond in testing_groups]
=======
        training_groups = [cond.split("/") if "/" in cond else [cond] for cond in training_groups] # split into subgroups
        testing_groups = [cond.split("/") if "/" in cond else [cond] for cond in testing_groups]
>>>>>>> 9733248a

        self.training_conditions = []
        self.testing_conditions = []


        ## auto generate a grouping dict based on training and testing conditions.
        ## This translates EEG condition codes into ordered codes (for regression analyses)
        ## TODO: make this exposed to the user?



        self.group_dict = defaultdict(None)

        for igroup, group in enumerate(training_groups):
            for condition in self.conditions:
                if all([subgroup in condition.split("/") for subgroup in group]): # check if all subgroups are in condition
                    self.group_dict[condition] = igroup # assign labels starting at 0
                    self.training_conditions.append(condition)
        for igroup, group in enumerate(testing_groups):
            if group not in training_groups:
                for condition in self.conditions:
                    if all([subgroup in condition.split("/") for subgroup in group]):
                        self.group_dict[condition] = (
                            len(training_groups) + igroup
                        )  # offset by number of training groups
                        self.testing_conditions.append(condition)
            else:
                for condition in self.conditions:
                    if all([subgroup in condition.split("/") for subgroup in group]):
                        self.testing_conditions.append(condition)

    def load_eeg(self, isub, drop_chans_manual=[], reject=True, time_bin=True):

        """
        Function to load in EEG data for a given subject and do basic preprocessing

        Args:
            isub (int): index of the subject to load
            drop_chans_manual (list): list of channels to drop manually for this subject
            reject (bool), default True: whether to drop trials marked as artifacts
            time_bin (bool), default True: whether to time bin the data. Disable for ERP analyses. Must be enabled for decoding/rsa

        Returns:
            xdata: np.ndarray of EEG data, shape (n_trials,n_chans,n_timepoints)
            ydata: np.ndarray of selected, shape (n_trials,)
        """

        # load in epoched EEG data and events

        sub_path = self.bids_path.copy().update(subject=self.subs[isub])
        epochs = mne.read_epochs(sub_path.update(suffix="eeg", extension=".fif").fpath)
        events = pd.read_csv(sub_path.update(suffix="events", extension=".tsv").fpath, sep="\t")["value"].to_numpy()

        # drop unwanted channels

        chans_to_drop = self.chans_to_drop.copy()
        chans_to_drop.extend(drop_chans_manual)

        chans_to_drop = [chan for chan in chans_to_drop if chan in epochs.ch_names]
        epochs.drop_channels(chans_to_drop)

<<<<<<< HEAD
        if self.sfreq != epochs.info["sfreq"]:  # check if resampling options are valid. 
            if epochs.info["sfreq"] % self.sfreq != 0:
                raise ValueError("Cannot resample EEG data to target frequency (not an integer multiple)." + 
                                 f"Data sampling rate is {epochs.info['sfreq']} Hz" + 
                                 f"but the requested sampling rate is {self.sfreq} Hz.")
            if epochs.info["sfreq"] < self.sfreq:
                raise ValueError("Cannot upsample EEG data." +
                                 f"Data sampling rate is {epochs.info['sfreq']} Hz" + 
                                 f"but the requested sampling rate is {self.sfreq} Hz.")

            epochs = epochs.decimate(self.sfreq / epochs.info["sfreq"]) # resample by decimating
=======
            
>>>>>>> 9733248a

        if self.trim_timepoints is not None:  # crop trial duration
            epochs.crop(
                tmin=self.trim_timepoints[0],
                tmax=self.trim_timepoints[1],
                include_tmax=False,
            )

        if reject:  # drop artifact marked trials
            artifacts = np.load(sub_path.update(suffix="rejection_flags", extension=".npy").fpath)

            epochs.drop(artifacts)
            events = events[~artifacts]

        xdata = epochs.get_data()

        xdata, events = self._select_labels(xdata, events) # select out labels in conditions
        if time_bin:  # average within time bins (disable for ERP analyses)
            xdata_time_binned = np.zeros((xdata.shape[0], xdata.shape[1], len(self.t)))
            for tidx, t in enumerate(self.t): # average over time dimension
                timepoints = (self.times >= t - self.t_win // 2) & (self.times <= t + self.t_win // 2)
                xdata_time_binned[:, :, tidx] = xdata[:, :, timepoints].mean(-1)
            xdata = xdata_time_binned

        return xdata, events

    def _select_labels(self, xdata, ydata, labels=None, code_dict=None):
        """
        Helper function that selects only trials with labels in 'labels'
        - i.e., trials that will be used for decoding later
        Args:
            xdata: np.ndarray, shape (n_trials,n_chans,n_timepoints)
            ydata: np.ndarray, shape (n_trials,)
            labels: list of labels to include (defaults to all included in self.group_dict)
            code_dict: dict, mapping labels to codes (defaults to self.condition_dict)
                - alternatively set to self.group_dict to use group_dict for labels

        Returns:
            xdata: np.ndarray, shape (n_trials,n_chans,n_timepoints)
            ydata: np.ndarray, shape (n_trials,)
        """
        if labels is None:
            labels = self.group_dict.keys()
        if code_dict is None:
            code_dict = self.condition_dict

        codes = [code_dict[condition] for condition in labels]
        included_trials = np.in1d(ydata, codes)

        return xdata[included_trials], ydata[included_trials]

    def _equalize_conditions(self, xdata, ydata, n_trials_per=None):
        """
        equalizes the number of trials across conditions
        Args:
            xdata: np.ndarray, shape (n_trials,n_chans,n_timepoints)
            ydata: np.ndarray, shape (n_trials,)
            n_trials_per: int, number of trials to include per condition
                defaults to minimum number of condition albels

        Returns:
            xdata: np.ndarray, shape (n_trials,n_chans,n_timepoints)
            ydata: np.ndarray, shape (n_trials,)
        """

        if n_trials_per is None:
            n_trials_per = np.unique(ydata, return_counts=True)[1].min()  # minimum of all trials if unset
        codes = np.unique(ydata)

        # randomly pick n_trials_per trials from each condition
        picks_per_cond = [self.rng.choice(np.where(ydata == code)[0], n_trials_per, replace=False) for code in codes]
        picks = np.concatenate(picks_per_cond)

        return xdata[picks], ydata[picks]

    def bin_trials(self, xdata, ydata, permute=True):
        """
        bins trials into trial_bin_size bins
        Args:
            xdata: np.ndarray, shape (n_trials,n_chans,n_timepoints)
            ydata: np.ndarray, shape (n_trials,)
            permute: bool, default True, whether to permute the data before binning.

        Returns:
            xdata: np.ndarray, shape (n_bins,n_chans,n_timepoints)
            ydata: np.ndarray, shape (n_bins,)
        """

        if permute: # shuffle trials if set
            perm = self.rng.permutation(xdata.shape[0])
            xdata = xdata[perm]
            ydata = ydata[perm]

        min_per_cond = np.unique(ydata, return_counts=True)[1].min()

        min_per_cond = min_per_cond - min_per_cond % self.trial_bin_size  # nearest multiple of trial_bin_size

        xdata, ydata = self._equalize_conditions(xdata, ydata, n_trials_per=min_per_cond) # equalize trials across conditions

        if self.trial_bin_size == 1:  # if not binning, just return the trimmed inputs
            return xdata, ydata

        n_bins = xdata.shape[0] // self.trial_bin_size

        # sort x such that it is grouped by condition
        # this lets us bin by reshaping the data instead of looping over trials
        sortix = np.argsort(ydata)
        x_sort = xdata[sortix] 
        

        # next line: reshape x_sort into n_bins bins, each bin containing self.trial_bin_size trials
        # so (trials x channels x timepoints) -> (bins x trials_per_bin x channels x timepoints)
        # then average across each bin to get miniblocks
        # final shape is (bins_per_condition * n_conditions,channels,timepoints)
        xdata_binned = np.reshape(x_sort, (n_bins, self.trial_bin_size, xdata.shape[1], xdata.shape[2])).mean(1)
        # ydata is just the equivalent bin labels
        ydata_binned = np.repeat(np.unique(ydata), min_per_cond // self.trial_bin_size)

        return xdata_binned, ydata_binned

    def _relabel_trials(self, ydata,og_dict = None, new_dict = None):
        """
        
        Helper function to relabel trials from one set of codes to another.
        Used to transform event codes to group codes for decoding.

        Conditions are renamed from those in og_dict (default condition_dict) to those in new_dict (default group_dict)

        Args:
            ydata: np.ndarray, shape (n_trials,)
            og_dict (dict), defaut self.condition_dict: dict mapping trial labels to codes
            new_dict (dict), default self.group_dict: dict mapping trial labels to new codes

        Returns:
            ydata: np.ndarray, shape (n_trials,)
        """

        if og_dict is None:
            og_dict = self.condition_dict
        if new_dict is None:
            new_dict = self.group_dict

        map_dict = {og_dict[k]: v for k, v in new_dict.items()}
        return np.vectorize(map_dict.get)(ydata)
    
    @staticmethod
    def _move_element(a,b,index,axis=0):
        """
        moves an element from one numpy array to another along the specified dimension
        """
        b = np.append(b,a[index],axis=axis)
        a = np.delete(a,index,axis=axis)
        return a,b

    def _equalize_and_move_conditions(self, x_train, x_test, y_train, y_test):
        """
        moves extra training trials to testing set
        """

        train_labels,train_counts = np.unique(y_train,return_counts=True)
        num_to_move = train_counts - train_counts.min()
        for val,n_move in zip(train_labels,num_to_move):
            if val in y_test:

                move_ixs = np.random.choice(np.where(y_test == val)[0],n_move,replace=False)

                x_train,x_test = self._move_element(x_train,x_test,move_ixs)
                y_train,y_test = self._move_element(y_train,y_test,move_ixs)

<<<<<<< HEAD
    def bin_and_split(self, xdata, ydata, test_size=0.2):
=======
        return x_train, x_test, y_train, y_test


    def bin_and_split(self, xdata, ydata,test_size=0.2,equalize_train=True,equalize_test=True):
>>>>>>> 9733248a
        """
        generator to handle trial binning and splitting into training and testing sets.

        Args:
            xdata: np.ndarray, shape (n_trials,n_chans,n_timepoints)
            ydata: np.ndarray, shape (n_trials,)
            test_size: float (default 0.2), proportion of data to use for testing
        
        Returns:
            x_train: np.ndarray, shape (n_train,n_chans,n_timepoints) -  EEG training data
            x_test: np.ndarray, shape (n_test,n_chans,n_timepoints) - EEG testing data
            y_train: np.ndarray, shape (n_train,) -  training labels
            y_test: np.ndarray, shape (n_test,) -  testing labels

        """

        for self.ifold in range(self.n_folds):
            xdata_binned, ydata_binned = self.bin_trials(xdata, ydata) # bin trials and relabel conditions
            ydata_binned = self._relabel_trials(ydata_binned)


            x_train, x_test, y_train, y_test = train_test_split(
                xdata_binned, ydata_binned, test_size=test_size, stratify=ydata_binned
            ) # do main train_test split. Stratifies such that there are an equal proportion of each condition in each set


            # if cross-decoding ensure that appropriate conditions appear in each set
            if self.training_conditions != self.testing_conditions: 

<<<<<<< HEAD
                x_train, y_train = self._select_labels(
                    x_train, y_train, self.training_conditions, code_dict=self.group_dict
                )
                x_test, y_test = self._select_labels(x_test, y_test, self.testing_conditions, code_dict=self.group_dict)
=======
            if equalize_train:
                x_train,x_test,y_train,y_test = self._equalize_and_move_conditions(x_train,x_test,y_train,y_test)

            if equalize_test:
                x_test,y_test = self._equalize_conditions(x_test,y_test)
>>>>>>> 9733248a

            yield x_train, x_test, y_train, y_test<|MERGE_RESOLUTION|>--- conflicted
+++ resolved
@@ -80,9 +80,6 @@
 
         self.rng = np.random.default_rng(RANDOM_SEED)
 
-<<<<<<< HEAD
-        self.subs = mne_bids.get_entity_vals(self.bids_path.root, "subject", ignore_subjects=dropped_subs)
-=======
         if included_subs is not None:  # default to all subs
             dropped_subs = [] if dropped_subs is None else dropped_subs
             self.subs = mne_bids.get_entity_vals(
@@ -94,7 +91,6 @@
                 raise ValueError("Included and dropped subjects overlap"+
                                  f"subjects: {[sub for sub in dropped_subs if sub in included_subs]}")
 
->>>>>>> 9733248a
         self.nsub = len(self.subs)
         self.trim_timepoints = trim_timepoints
         self.t_win = t_win
@@ -146,13 +142,9 @@
         if testing_groups is None:
             testing_groups = training_groups
 
-<<<<<<< HEAD
-        training_groups = [cond.split("/") if "/" in cond else cond for cond in training_groups]  # split into subgroups
-        testing_groups = [cond.split("/") if "/" in cond else cond for cond in testing_groups]
-=======
         training_groups = [cond.split("/") if "/" in cond else [cond] for cond in training_groups] # split into subgroups
         testing_groups = [cond.split("/") if "/" in cond else [cond] for cond in testing_groups]
->>>>>>> 9733248a
+
 
         self.training_conditions = []
         self.testing_conditions = []
@@ -214,21 +206,6 @@
         chans_to_drop = [chan for chan in chans_to_drop if chan in epochs.ch_names]
         epochs.drop_channels(chans_to_drop)
 
-<<<<<<< HEAD
-        if self.sfreq != epochs.info["sfreq"]:  # check if resampling options are valid. 
-            if epochs.info["sfreq"] % self.sfreq != 0:
-                raise ValueError("Cannot resample EEG data to target frequency (not an integer multiple)." + 
-                                 f"Data sampling rate is {epochs.info['sfreq']} Hz" + 
-                                 f"but the requested sampling rate is {self.sfreq} Hz.")
-            if epochs.info["sfreq"] < self.sfreq:
-                raise ValueError("Cannot upsample EEG data." +
-                                 f"Data sampling rate is {epochs.info['sfreq']} Hz" + 
-                                 f"but the requested sampling rate is {self.sfreq} Hz.")
-
-            epochs = epochs.decimate(self.sfreq / epochs.info["sfreq"]) # resample by decimating
-=======
-            
->>>>>>> 9733248a
 
         if self.trim_timepoints is not None:  # crop trial duration
             epochs.crop(
@@ -398,14 +375,10 @@
                 x_train,x_test = self._move_element(x_train,x_test,move_ixs)
                 y_train,y_test = self._move_element(y_train,y_test,move_ixs)
 
-<<<<<<< HEAD
-    def bin_and_split(self, xdata, ydata, test_size=0.2):
-=======
         return x_train, x_test, y_train, y_test
 
 
     def bin_and_split(self, xdata, ydata,test_size=0.2,equalize_train=True,equalize_test=True):
->>>>>>> 9733248a
         """
         generator to handle trial binning and splitting into training and testing sets.
 
@@ -435,17 +408,14 @@
             # if cross-decoding ensure that appropriate conditions appear in each set
             if self.training_conditions != self.testing_conditions: 
 
-<<<<<<< HEAD
                 x_train, y_train = self._select_labels(
                     x_train, y_train, self.training_conditions, code_dict=self.group_dict
                 )
                 x_test, y_test = self._select_labels(x_test, y_test, self.testing_conditions, code_dict=self.group_dict)
-=======
             if equalize_train:
                 x_train,x_test,y_train,y_test = self._equalize_and_move_conditions(x_train,x_test,y_train,y_test)
 
             if equalize_test:
                 x_test,y_test = self._equalize_conditions(x_test,y_test)
->>>>>>> 9733248a
 
             yield x_train, x_test, y_train, y_test